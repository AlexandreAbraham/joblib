--- conflicted
+++ resolved
@@ -303,23 +303,6 @@
         ----------
         func : callable
             The original, undecorated, function.
-<<<<<<< HEAD
-        cachedir : string
-            Path to the base cache directory of the memory context.
-        ignore : list or None
-            List of variable names to ignore when choosing whether to
-            recompute.
-        mmap_mode : {None, 'r+', 'r', 'w+', 'c'}
-            The memmapping mode used when loading from cache
-            numpy arrays. See numpy.load for the meaning of the
-            arguments.
-        compress : boolean, or integer
-            Whether to zip the stored data on disk. If an integer is
-            given, it should be between 1 and 9, and sets the amount
-            of compression. Note that compressed arrays cannot be
-            read by memmapping.
-        verbose : int, optional
-=======
 
         cachedir: string
             Path to the base cache directory of the memory context.
@@ -338,7 +321,6 @@
             arrays cannot be read by memmapping.
 
         verbose: int, optional
->>>>>>> f887f2bf
             The verbosity flag, controls messages that are issued as
             the function is evaluated.
     """
@@ -347,7 +329,7 @@
     #-------------------------------------------------------------------------
 
     def __init__(self, func, cachedir, ignore=None, mmap_mode=None,
-                 compress=False, verbose=1, timestamp=None):
+                 compress=False, override=False, verbose=1, timestamp=None):
         """
             Parameters
             ----------
@@ -383,6 +365,7 @@
         self._verbose = verbose
         self.cachedir = cachedir
         self.compress = compress
+        self.override = override
         if compress and self.mmap_mode is not None:
             warnings.warn('Compressed results cannot be memmapped',
                           stacklevel=2)
@@ -418,9 +401,26 @@
         metadata: dict
             some metadata about wrapped function call (see _persist_input())
         """
-        # Compare the function code with the previous to see if the
-        # function code has changed
-        output_dir, argument_hash = self._get_output_dir(*args, **kwargs)
+        # Override load any cached result if this is the only call in the
+        # function output dir
+        if self.override:
+            func_dir = self._get_func_dir(self.func)
+            for f in os.listdir(func_dir):
+                dirs = []
+                if os.path.isdir(f):
+                    dirs.append(f)
+                if len(dirs) == 1:
+                    argument_hash = os.path.basename(f)
+                    output_dir = f
+                elif len(dirs) == 0:
+                    output_dir, argument_hash = self._get_output_dir(*args, **kwargs)
+                else:
+                    raise ValueError('Cannot override: several cached calls '
+                                     'exists')
+        else:
+            # Compare the function code with the previous to see if the
+            # function code has changed
+            output_dir, argument_hash = self._get_output_dir(*args, **kwargs)
         metadata = None
         # FIXME: The statements below should be try/excepted
         if not (self._check_previous_func_code(stacklevel=4) and
@@ -525,7 +525,6 @@
             mkdirp(func_dir)
         return func_dir
 
-<<<<<<< HEAD
     def get_output_dir(self, *args, **kwargs):
         """ Returns the directory in which are persisted the results
             of the function corresponding to the given arguments.
@@ -541,8 +540,6 @@
                                   argument_hash)
         return output_dir, argument_hash
 
-=======
->>>>>>> f887f2bf
     def _write_func_code(self, filename, func_code, first_line):
         """ Write the function code and the filename to a file.
         """
@@ -640,19 +637,10 @@
             persist the output values.
         """
         start_time = time.time()
-<<<<<<< HEAD
-        output_dir, argument_hash = self.get_output_dir(*args, **kwargs)
-        if self._verbose:
-            print(self.format_call(*args, **kwargs))
-        output = self.func(*_filter_constant(args), **_filter_constant(kwargs))
-        # Check that constant args haven't changed
-        _check_constant(*args, **kwargs)
-=======
         output_dir, _ = self._get_output_dir(*args, **kwargs)
         if self._verbose > 0:
             print(format_call(self.func, args, kwargs))
-        output = self.func(*args, **kwargs)
->>>>>>> f887f2bf
+        output = self.func(*_filter_constant(args), **_filter_constant(kwargs))
         self._persist_output(output, output_dir)
         duration = time.time() - start_time
         metadata = self._persist_input(output_dir, duration, args, kwargs)
